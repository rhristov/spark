--- conflicted
+++ resolved
@@ -31,11 +31,7 @@
 
   override def preferredLocations(split: Split) = Nil
 
-<<<<<<< HEAD
-  val dep = new ShuffleDependency(parent, aggregator, part)
-=======
-  val dep = new ShuffleDependency(context.newShuffleId, parent, part)
->>>>>>> 33cd3a0c
+  val dep = new ShuffleDependency(parent, part)
   override val dependencies = List(dep)
 
   override def compute(split: Split): Iterator[(K, V)] = {
