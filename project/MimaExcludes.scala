/*
 * Licensed to the Apache Software Foundation (ASF) under one or more
 * contributor license agreements.  See the NOTICE file distributed with
 * this work for additional information regarding copyright ownership.
 * The ASF licenses this file to You under the Apache License, Version 2.0
 * (the "License"); you may not use this file except in compliance with
 * the License.  You may obtain a copy of the License at
 *
 *    http://www.apache.org/licenses/LICENSE-2.0
 *
 * Unless required by applicable law or agreed to in writing, software
 * distributed under the License is distributed on an "AS IS" BASIS,
 * WITHOUT WARRANTIES OR CONDITIONS OF ANY KIND, either express or implied.
 * See the License for the specific language governing permissions and
 * limitations under the License.
 */

import com.typesafe.tools.mima.core._

/**
 * Additional excludes for checking of Spark's binary compatibility.
 *
 * The Mima build will automatically exclude @DeveloperApi and @Experimental classes. This acts
 * as an official audit of cases where we excluded other classes. Please use the narrowest
 * possible exclude here. MIMA will usually tell you what exclude to use, e.g.:
 *
 * ProblemFilters.exclude[MissingMethodProblem]("org.apache.spark.rdd.RDD.take")
 *
 * It is also possible to exclude Spark classes and packages. This should be used sparingly:
 *
 * MimaBuild.excludeSparkClass("graphx.util.collection.GraphXPrimitiveKeyOpenHashMap")
 */
object MimaExcludes {
    def excludes(version: String) =
      version match {
        case v if v.startsWith("1.2") =>
          Seq(
            MimaBuild.excludeSparkPackage("deploy"),
            MimaBuild.excludeSparkPackage("graphx")
<<<<<<< HEAD
          ) ++
          // This is @DeveloperAPI, but Mima still gives false-positives:
          MimaBuild.excludeSparkClass("scheduler.SparkListenerApplicationStart") ++
          Seq(
            // This is @Experimental, but Mima still gives false-positives:
            ProblemFilters.exclude[MissingMethodProblem](
              "org.apache.spark.api.java.JavaRDDLike.foreachAsync"),
            ProblemFilters.exclude[MissingClassProblem](
              "org.apache.spark.network.netty.PathResolver"),
            ProblemFilters.exclude[MissingClassProblem](
              "org.apache.spark.network.netty.client.BlockClientListener")
=======
>>>>>>> 008a5ed4
          )

        case v if v.startsWith("1.1") =>
          Seq(
            MimaBuild.excludeSparkPackage("deploy"),
            MimaBuild.excludeSparkPackage("graphx")
          ) ++
          Seq(
            // Adding new method to JavaRDLike trait - we should probably mark this as a developer API.
            ProblemFilters.exclude[MissingMethodProblem]("org.apache.spark.api.java.JavaRDDLike.partitions"),
            // Should probably mark this as Experimental
            ProblemFilters.exclude[MissingMethodProblem](
              "org.apache.spark.api.java.JavaRDDLike.foreachAsync"),
            // We made a mistake earlier (ed06500d3) in the Java API to use default parameter values
            // for countApproxDistinct* functions, which does not work in Java. We later removed
            // them, and use the following to tell Mima to not care about them.
            ProblemFilters.exclude[IncompatibleResultTypeProblem](
              "org.apache.spark.api.java.JavaPairRDD.countApproxDistinctByKey"),
            ProblemFilters.exclude[IncompatibleResultTypeProblem](
              "org.apache.spark.api.java.JavaPairRDD.countApproxDistinctByKey"),
            ProblemFilters.exclude[MissingMethodProblem](
              "org.apache.spark.api.java.JavaPairRDD.countApproxDistinct$default$1"),
            ProblemFilters.exclude[MissingMethodProblem](
              "org.apache.spark.api.java.JavaPairRDD.countApproxDistinctByKey$default$1"),
            ProblemFilters.exclude[MissingMethodProblem](
              "org.apache.spark.api.java.JavaRDD.countApproxDistinct$default$1"),
            ProblemFilters.exclude[MissingMethodProblem](
              "org.apache.spark.api.java.JavaRDDLike.countApproxDistinct$default$1"),
            ProblemFilters.exclude[MissingMethodProblem](
              "org.apache.spark.api.java.JavaDoubleRDD.countApproxDistinct$default$1"),
            ProblemFilters.exclude[MissingMethodProblem](
              "org.apache.spark.storage.DiskStore.getValues"),
            ProblemFilters.exclude[MissingMethodProblem](
              "org.apache.spark.storage.MemoryStore.Entry")
          ) ++
          Seq(
            // Serializer interface change. See SPARK-3045.
            ProblemFilters.exclude[IncompatibleTemplateDefProblem](
              "org.apache.spark.serializer.DeserializationStream"),
            ProblemFilters.exclude[IncompatibleTemplateDefProblem](
              "org.apache.spark.serializer.Serializer"),
            ProblemFilters.exclude[IncompatibleTemplateDefProblem](
              "org.apache.spark.serializer.SerializationStream"),
            ProblemFilters.exclude[IncompatibleTemplateDefProblem](
              "org.apache.spark.serializer.SerializerInstance")
          )++
          Seq(
            // Renamed putValues -> putArray + putIterator
            ProblemFilters.exclude[MissingMethodProblem](
              "org.apache.spark.storage.MemoryStore.putValues"),
            ProblemFilters.exclude[MissingMethodProblem](
              "org.apache.spark.storage.DiskStore.putValues"),
            ProblemFilters.exclude[MissingMethodProblem](
              "org.apache.spark.storage.TachyonStore.putValues")
          ) ++
          Seq(
            ProblemFilters.exclude[MissingMethodProblem](
              "org.apache.spark.streaming.flume.FlumeReceiver.this"),
            ProblemFilters.exclude[IncompatibleMethTypeProblem](
              "org.apache.spark.streaming.kafka.KafkaUtils.createStream"),
            ProblemFilters.exclude[IncompatibleMethTypeProblem](
              "org.apache.spark.streaming.kafka.KafkaReceiver.this")
          ) ++
          Seq( // Ignore some private methods in ALS.
            ProblemFilters.exclude[MissingMethodProblem](
              "org.apache.spark.mllib.recommendation.ALS.org$apache$spark$mllib$recommendation$ALS$^dateFeatures"),
            ProblemFilters.exclude[MissingMethodProblem]( // The only public constructor is the one without arguments.
              "org.apache.spark.mllib.recommendation.ALS.this"),
            ProblemFilters.exclude[MissingMethodProblem](
              "org.apache.spark.mllib.recommendation.ALS.org$apache$spark$mllib$recommendation$ALS$$<init>$default$7"),
            ProblemFilters.exclude[IncompatibleMethTypeProblem](
              "org.apache.spark.mllib.recommendation.ALS.org$apache$spark$mllib$recommendation$ALS$^dateFeatures")
          ) ++
          MimaBuild.excludeSparkClass("mllib.linalg.distributed.ColumnStatisticsAggregator") ++
          MimaBuild.excludeSparkClass("rdd.ZippedRDD") ++
          MimaBuild.excludeSparkClass("rdd.ZippedPartition") ++
          MimaBuild.excludeSparkClass("util.SerializableHyperLogLog") ++
          MimaBuild.excludeSparkClass("storage.Values") ++
          MimaBuild.excludeSparkClass("storage.Entry") ++
          MimaBuild.excludeSparkClass("storage.MemoryStore$Entry") ++
          // Class was missing "@DeveloperApi" annotation in 1.0.
          MimaBuild.excludeSparkClass("scheduler.SparkListenerApplicationStart") ++
          Seq(
            ProblemFilters.exclude[IncompatibleMethTypeProblem](
              "org.apache.spark.mllib.tree.impurity.Gini.calculate"),
            ProblemFilters.exclude[IncompatibleMethTypeProblem](
              "org.apache.spark.mllib.tree.impurity.Entropy.calculate"),
            ProblemFilters.exclude[IncompatibleMethTypeProblem](
              "org.apache.spark.mllib.tree.impurity.Variance.calculate")
          ) ++
          Seq( // Package-private classes removed in SPARK-2341
            ProblemFilters.exclude[MissingClassProblem]("org.apache.spark.mllib.util.BinaryLabelParser"),
            ProblemFilters.exclude[MissingClassProblem]("org.apache.spark.mllib.util.BinaryLabelParser$"),
            ProblemFilters.exclude[MissingClassProblem]("org.apache.spark.mllib.util.LabelParser"),
            ProblemFilters.exclude[MissingClassProblem]("org.apache.spark.mllib.util.LabelParser$"),
            ProblemFilters.exclude[MissingClassProblem]("org.apache.spark.mllib.util.MulticlassLabelParser"),
            ProblemFilters.exclude[MissingClassProblem]("org.apache.spark.mllib.util.MulticlassLabelParser$")
          ) ++
          Seq( // package-private classes removed in MLlib
            ProblemFilters.exclude[MissingMethodProblem](
              "org.apache.spark.mllib.regression.GeneralizedLinearAlgorithm.org$apache$spark$mllib$regression$GeneralizedLinearAlgorithm$$prependOne")
          ) ++
          Seq( // new Vector methods in MLlib (binary compatible assuming users do not implement Vector)
            ProblemFilters.exclude[MissingMethodProblem]("org.apache.spark.mllib.linalg.Vector.copy")
          ) ++
          Seq( // synthetic methods generated in LabeledPoint
            ProblemFilters.exclude[MissingTypesProblem]("org.apache.spark.mllib.regression.LabeledPoint$"),
            ProblemFilters.exclude[IncompatibleMethTypeProblem]("org.apache.spark.mllib.regression.LabeledPoint.apply"),
            ProblemFilters.exclude[MissingMethodProblem]("org.apache.spark.mllib.regression.LabeledPoint.toString")
          ) ++
          Seq ( // Scala 2.11 compatibility fix
            ProblemFilters.exclude[MissingMethodProblem]("org.apache.spark.streaming.StreamingContext.<init>$default$2")
          )
        case v if v.startsWith("1.0") =>
          Seq(
            MimaBuild.excludeSparkPackage("api.java"),
            MimaBuild.excludeSparkPackage("mllib"),
            MimaBuild.excludeSparkPackage("streaming")
          ) ++
          MimaBuild.excludeSparkClass("rdd.ClassTags") ++
          MimaBuild.excludeSparkClass("util.XORShiftRandom") ++
          MimaBuild.excludeSparkClass("graphx.EdgeRDD") ++
          MimaBuild.excludeSparkClass("graphx.VertexRDD") ++
          MimaBuild.excludeSparkClass("graphx.impl.GraphImpl") ++
          MimaBuild.excludeSparkClass("graphx.impl.RoutingTable") ++
          MimaBuild.excludeSparkClass("graphx.util.collection.PrimitiveKeyOpenHashMap") ++
          MimaBuild.excludeSparkClass("graphx.util.collection.GraphXPrimitiveKeyOpenHashMap") ++
          MimaBuild.excludeSparkClass("mllib.recommendation.MFDataGenerator") ++
          MimaBuild.excludeSparkClass("mllib.optimization.SquaredGradient") ++
          MimaBuild.excludeSparkClass("mllib.regression.RidgeRegressionWithSGD") ++
          MimaBuild.excludeSparkClass("mllib.regression.LassoWithSGD") ++
          MimaBuild.excludeSparkClass("mllib.regression.LinearRegressionWithSGD")
        case _ => Seq()
      }
}<|MERGE_RESOLUTION|>--- conflicted
+++ resolved
@@ -37,7 +37,6 @@
           Seq(
             MimaBuild.excludeSparkPackage("deploy"),
             MimaBuild.excludeSparkPackage("graphx")
-<<<<<<< HEAD
           ) ++
           // This is @DeveloperAPI, but Mima still gives false-positives:
           MimaBuild.excludeSparkClass("scheduler.SparkListenerApplicationStart") ++
@@ -49,8 +48,6 @@
               "org.apache.spark.network.netty.PathResolver"),
             ProblemFilters.exclude[MissingClassProblem](
               "org.apache.spark.network.netty.client.BlockClientListener")
-=======
->>>>>>> 008a5ed4
           )
 
         case v if v.startsWith("1.1") =>
